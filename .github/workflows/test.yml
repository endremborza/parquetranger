name: Python Test

on:
  pull_request:
    branches: 
      - main
  push:
    branches:
      - main

jobs:
  test:
    runs-on: ubuntu-latest
    steps:
    - uses: actions/checkout@v3
    - name: Set up Python
      uses: actions/setup-python@v4
      with:
        python-version: '3.x'
    - name: Install dependencies
      run: |
        python -m pip install --upgrade pip
        pip install -e .[test,fancy,dask]
    - name: Test
      run: |
        branb test
    - name: "Upload coverage to Codecov"
<<<<<<< HEAD
      uses: codecov/codecov-action@v2
=======
      uses: codecov/codecov-action@v3
>>>>>>> 6eac8aad
      with:
        fail_ci_if_error: true<|MERGE_RESOLUTION|>--- conflicted
+++ resolved
@@ -25,10 +25,6 @@
       run: |
         branb test
     - name: "Upload coverage to Codecov"
-<<<<<<< HEAD
-      uses: codecov/codecov-action@v2
-=======
       uses: codecov/codecov-action@v3
->>>>>>> 6eac8aad
       with:
         fail_ci_if_error: true