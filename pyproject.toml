--- conflicted
+++ resolved
@@ -4,21 +4,15 @@
 authors = [{name = "Endre Márk Borza", email = "endremborza@gmail.com"}]
 license = {file = "LICENSE"}
 readme = "README.md"
-<<<<<<< HEAD
-python = ">=3.8"
-url = "https://github.com/endremborza/parquetranger"
-[build-system]
-requires = [
-    "toml >= 0.10.0",
-    "setuptools >= 38.6.0, <61.0.0",
-    "wheel >= 0.31.0",
-    "setuptools_scm >= 2.0.0, <3"
-=======
 requires-python = ">=3.8"
-dependencies = []
+dependencies = [
+    "pandas",
+    "pyarrow",
+    "atqo[fancy]>=0.1.0"
+]
 
 [project.optional-dependencies]
-test = ["branthebuilder"]
+test = ["branthebuilder", "moto"]
 doc = [
     "sphinx",
     "pandoc",
@@ -27,7 +21,11 @@
     "pygments",
     "jupyter",
     "toml"
->>>>>>> 97188562
+]
+dask = [
+    "dask[dataframe]",
+    "distributed",
+    "s3path>=0.3.3"
 ]
 
 [project.urls]
